<<<<<<< HEAD
pub use reqwest::blocking::{Client as HttpClient, Response as HttpResponse};
use url::{ParseError, Url};

use crate::output::{Locale, Output};
use crate::search::{SearchQueryV0, SearchQueryV2};
use crate::types::{Params, Version, V0, V2};
=======
use crate::search::SearchParams;
use crate::types::{ApiVersion, Params};
use crate::Locale;
use crate::Output;
use reqwest::blocking::{Client, Response};
use url::{ParseError, Url};
>>>>>>> 8b4a6f68

/// The return type of all OffClient methods.
pub type OffResult = Result<HttpResponse, Box<dyn std::error::Error>>;

/// The OFF API client.
///
/// All methods return a OffResult object.
///
/// The OffClient owns a reqwest::Client object. One single OffClient should
/// be used per application.
#[derive(Debug)]
pub struct OffClient<V> {
    // The version marker.
    v: V,
    // The default locale to use when no locale is given in a method call.
<<<<<<< HEAD
    locale: Locale,
    // The uderlying reqwest client.
    client: HttpClient,
=======
    pub(crate) locale: Locale,
    // The underlying reqwest client. TODO: Make a ref ?
    pub(crate) client: Client,
>>>>>>> 8b4a6f68
}

/// Generate common OFF Urls.
///
/// This trait provides the default implementations. Concrete types need only to
/// implement the host_with_locale() method.
pub trait Urls {
    /// Return the base URL with the given locale or the default locale if
    /// none given.
    fn base_url(&self, locale: Option<&Locale>) -> Result<Url, ParseError> {
        self.host_with_locale(locale)
    }

    /// Return the base URL with the "world" locale.
    fn base_url_world(&self) -> Result<Url, ParseError> {
        self.host_with_locale(Some(&Locale::default()))
    }

    /// Return the CGI URL with the locale given locale or the default locale if
    /// none given.
    fn cgi_url(&self, locale: Option<&Locale>) -> Result<Url, ParseError> {
        let base = self.base_url(locale)?;
        base.join("cgi/")
    }

    // Return the base URL with the given locale. If locale is None, return the
    // client's default locale.
    fn host_with_locale(&self, locale: Option<&Locale>) -> Result<Url, ParseError>;
}

/// Generate versioned API URLs.
pub trait ApiUrl: Version + Urls {
    /// Return the versioned API URL with the given locale or the default locale if
    /// none given.
    fn api_url(&self, locale: Option<&Locale>) -> Result<Url, ParseError> {
        let base = self.base_url(locale)?;
        base.join(&format!("api/{}/", self.version()))
    }
}

/// Generate versioned search API URLs.
pub trait SearchUrl: ApiUrl {
    /// Return the versioned search URL.
    fn search_url(&self, locale: Option<&Locale>) -> Result<Url, ParseError>;
}

/// OFF request methods. At present, only GET is implemented.
pub trait RequestMethods {
    /// Build and send a GET request.
    fn get(&self, url: Url, params: Option<&Params>) -> OffResult;
}

impl<V> Version for OffClient<V>
where
    V: Version,
{
    fn version(&self) -> &str {
        self.v.version()
    }
}

impl<V> Urls for OffClient<V>
where
    V: Version,
{
    // Return the base URL with the given locale. If locale is None, return the
    // client's default locale.
    fn host_with_locale(&self, locale: Option<&Locale>) -> Result<Url, ParseError> {
        let url = format!(
            "https://{}.openfoodfacts.org/",
            locale.map_or(self.locale.to_string(), |l| l.to_string())
        );
        Url::parse(&url)
    }
}

impl<V> ApiUrl for OffClient<V> where V: Version {}

impl<V> RequestMethods for OffClient<V> {
    // Build and send a GET request.
    fn get(&self, url: Url, params: Option<&Params>) -> OffResult {
        let mut rb = self.client.get(url);
        if let Some(p) = params {
            rb = rb.query(p);
        }
        let response = rb.send()?;
        Ok(response)
    }
}

impl<V> OffClient<V>
where
    V: Version + Copy,
{
    // Notes:
    //
    // * The 'cc' and 'lc' query parmeters are not supported. The country and
    //   language are always selected via the subdomain.
    // * Only JSON calls are supported.
    pub fn new(v: V, locale: Locale, client: HttpClient) -> Self {
        Self { v, locale, client }
    }

    // ------------------------------------------------------------------------
    // Metadata
    // ------------------------------------------------------------------------

    /// Get the given taxonomy. Taxonomies are static JSON files.
    ///
    /// # OFF API request
    ///
    /// `GET https://world.openfoodfacts.org/data/taxonomies/{taxonomy}.json`
    ///
    /// Taxonomies support only the locale "world".
    ///
    /// # Arguments
    ///
    /// * taxonomy - The taxonomy name. One of the following:
    ///     - additives
    ///     - allergens
    ///     - additives_classes (*)
    ///     - brands
    ///     - countries
    ///     - ingredients
    ///     - ingredients_analysis (*)
    ///     - languages
    ///     - nova_groups (*)
    ///     - nutrient_levels (*)
    ///     - states
    /// (*) Only taxonomy. There is no facet equivalent.
    pub fn taxonomy(&self, taxonomy: &str) -> OffResult {
        let base_url = self.base_url_world()?; // force world locale.
        let url = base_url.join(&format!("data/taxonomies/{}.json", taxonomy))?;
        self.get(url, None)
    }

    /// Get the given facet.
    ///
    /// # OFF API request
    ///
    /// `GET https://{locale}.openfoodfacts.org/{facet}.json`
    ///
    /// # Arguments
    ///
    /// * facet - The facet type name. One of the following:
    ///     - additives
    ///     - allergens
    ///     - brands
    ///     - countries
    ///     - entry-dates
    ///     - ingredients
    ///     - labels
    ///     - languages
    ///     - packaging
    ///     - purchase-places
    ///     - states
    ///     - stores
    ///     - traces
    ///     The name may be given in english or localized, i.e. additives (world), additifs (fr).
    /// * output - Optional output parameters. This call supports only the locale,
    ///     pagination, fields and nocache parameters.
    pub fn facet(&self, facet: &str, output: Option<Output>) -> OffResult {
        // Borrow output and extract Option<&Locale>
        let base_url = self.base_url(output.as_ref().and_then(|o| o.locale.as_ref()))?;
        let url = base_url.join(&format!("{}.json", facet))?;
        let params = output.map(|o| o.params(&["page", "page_size", "fields", "nocache"]));
        self.get(url, params.as_ref())
    }

    /// Get all the categories.
    ///
    /// # OFF API request
    ///
    /// ```ignore
    /// GET https://world.openfoodfacts.org/categories.json
    /// ```
    ///
    /// # Arguments
    ///
    /// * output - Optional output parameters. This call supports only the locale parameter.
    pub fn categories(&self, output: Option<Output>) -> OffResult {
        let base_url = self.base_url(output.as_ref().and_then(|o| o.locale.as_ref()))?;
        let url = base_url.join("categories.json")?;
        self.get(url, None)
    }

    /// Get the nutrients by country.
    ///
    /// # OFF API request
    ///
    /// ```ignore
    /// GET https://{locale}.openfoodfacts.org/cgi/nutrients.pl
    /// ```
    ///
    /// # Arguments
    ///
    /// * output - Optional output parameter. This call supports only the locale
    ///   parameter.
    pub fn nutrients(&self, output: Option<Output>) -> OffResult {
        let cgi_url = self.cgi_url(output.as_ref().and_then(|o| o.locale.as_ref()))?;
        let url = cgi_url.join("nutrients.pl")?;
        self.get(url, None)
    }

    /// Get all products for the given facet or category.
    ///
    /// # OFF API request
    ///
    /// ```ignore
    /// GET https://{locale}.openfoodfacts.org/{facet}/{value}.json
    /// ```
    ///
    /// # Arguments
    ///
    /// * what - A facet name or "category". The facet name is always the singular name
    ///     of the face type name (i.e. brands -> brand, entry-dates -> entry-date, etc).
    ///     The facet name or the "category" literal may be given either in english or
    ///     localized, i.e. additives (world), additifs (fr), category (world), categorie (fr).
    /// * id - The localized id of the facet or category. The IDs are returned by calls
    ///     to the corresponding `facet(<facet_type>)` or `categories()` endpoint. For example,
    ///     the IDs for the `entry-date` facet are returned by the call `facet("entry-dates")`.
    /// * output - Optional output parameters. This call supports the locale, pagination
    ///     and fields parameters.
    pub fn products_by(&self, what: &str, id: &str, output: Option<Output>) -> OffResult {
        let base_url = self.base_url(output.as_ref().and_then(|o| o.locale.as_ref()))?;
        let url = base_url.join(&format!("{}/{}.json", what, id))?;
        let params = output.map(|o| o.params(&["page", "page_size", "fields"]));
        self.get(url, params.as_ref())
    }

    // ------------------------------------------------------------------------
    // Read
    // ------------------------------------------------------------------------

    /// Get the nutrition facts of the given product.
    ///
    /// # OFF API request
    ///
    /// ```ignore
    /// GET https://{locale}.openfoodfacts.org/api/{version}/product/{barcode}
    /// ```
    ///
    /// # Arguments
    ///
    /// * barcode - The product barcode.
    /// * output - Optional output parameters. This call only supports the locale
    ///     and fields parameters.
    pub fn product(&self, barcode: &str, output: Option<Output>) -> OffResult {
        let api_url = self.api_url(output.as_ref().and_then(|o| o.locale.as_ref()))?;
        let url = api_url.join(&format!("product/{}", barcode))?;
        let params = output.map(|o| o.params(&["fields"]));
        self.get(url, params.as_ref())
    }
}

impl OffClient<V0> {
    /// Return the query builder for API V0.
    pub fn query(&self) -> SearchQueryV0 {
        SearchQueryV0::new()
    }

    /// Send the search query.
    pub fn search(&self, query: SearchQueryV0, output: Option<Output>) -> OffResult {
        SearchQueryV0::search(query, self, output)
    }
}

impl SearchUrl for OffClient<V0> {
    /// Return the API V0 search URL.
    ///  
    /// ```ignore
    /// https://{locale}.openfoodfacts.org/cgi/search.pl?action=process...
    /// ```
    fn search_url(&self, locale: Option<&Locale>) -> Result<Url, ParseError> {
        let cgi_url = self.cgi_url(locale)?;
        cgi_url.join("search.pl")
    }
}

impl OffClient<V2> {
    /// Return the query builder for API V2.
    pub fn query(&self) -> SearchQueryV2 {
        SearchQueryV2::new()
    }

    /// Send the search query.
    pub fn search(&self, query: SearchQueryV2, output: Option<Output>) -> OffResult {
        SearchQueryV2::search(query, self, output)
    }

    /// List of products.
    ///
    /// # OFF API request
    ///
    /// ```ignore
    /// GET https://{locale}.openfoodfacts.org/api/v2/search?code=<code>,<code>,..
    /// ```
    ///
    /// # Arguments
    ///
    /// TODO: Support iterator (FromIter ?)
    /// * `barcodes` - A string with comma-separated barcodes.
    /// * output - Optional output parameters. This call only supports the locale
    ///     and fields parameters. TODO: Also pagination ?
    ///
    pub fn products(&self, barcodes: &str, output: Option<Output>) -> OffResult {
        // Borrow output and extract Option<&Locale>
        let url = self.search_url(output.as_ref().and_then(|o| o.locale.as_ref()))?;
        let mut params = Params::new();
        params.push(("code", String::from(barcodes)));
        if let Some(output_params) = output.map(|o| o.params(&["fields"])) {
            params.extend(output_params);
        }
        self.get(url, Some(&params))
    }
}

impl SearchUrl for OffClient<V2> {
    /// Return the API V2 search URL.
    ///  
    /// ```ignore
    /// https://{locale}.openfoodfacts.org/api/v2/search
    /// ```
    fn search_url(&self, locale: Option<&Locale>) -> Result<Url, ParseError> {
        // Return the API URL with the locale given in Output::locale.
        let api_url = self.api_url(locale)?;
        api_url.join("search")
    }
}

#[cfg(test)]
mod tests_client {
    use super::*;

    #[test]
    fn version() {
        let client_v0 = crate::v0().build().unwrap();
        assert_eq!(client_v0.version(), "v0");

        let client_v2 = crate::v2().build().unwrap();
        assert_eq!(client_v2.version(), "v2");
    }

    #[test]
    fn base_url_default() {
        let client = crate::v0().build().unwrap();
        assert_eq!(
            client.base_url(None).unwrap().as_str(),
            "https://world.openfoodfacts.org/"
        );
    }

    #[test]
    fn base_url_locale() {
        let client = crate::v0().build().unwrap();
        assert_eq!(
            client
                .base_url(Some(&Locale::new("gr", None)))
                .unwrap()
                .as_str(),
            "https://gr.openfoodfacts.org/"
        );
    }

    #[test]
    fn base_url_world() {
        let client = crate::v0().locale(Locale::new("gr", None)).build().unwrap();
        assert_eq!(
            client.base_url_world().unwrap().as_str(),
            "https://world.openfoodfacts.org/"
        );
    }

    #[test]
    fn client_cgi_url() {
        let client = crate::v0().build().unwrap();
        assert_eq!(
            client
                .cgi_url(Some(&Locale::new("gr", None)))
                .unwrap()
                .as_str(),
            "https://gr.openfoodfacts.org/cgi/"
        );
    }
}

#[cfg(test)]
mod tests_client_v0 {
    use super::*;

    #[test]
    fn api_url() {
        let client = crate::v0().build().unwrap();
        assert_eq!(
            client.api_url(None).unwrap().as_str(),
            "https://world.openfoodfacts.org/api/v0/"
        );
    }

    #[test]
    fn search_url() {
        let client = crate::v0().build().unwrap();
        assert_eq!(
            client
                .search_url(Some(&Locale::new("gr", None)))
                .unwrap()
                .as_str(),
            "https://gr.openfoodfacts.org/cgi/search.pl"
        );
    }
}

#[cfg(test)]
mod tests_client_v2 {
    use super::*;

    #[test]
    fn api_url() {
        let client = crate::v2().build().unwrap();
        assert_eq!(
            client.api_url(None).unwrap().as_str(),
            "https://world.openfoodfacts.org/api/v2/"
        );
    }

    #[test]
    fn search_url() {
        let client = crate::v2().build().unwrap();
        assert_eq!(
            client
                .search_url(Some(&Locale::new("gr", None)))
                .unwrap()
                .as_str(),
            "https://gr.openfoodfacts.org/api/v2/search"
        );
    }
}<|MERGE_RESOLUTION|>--- conflicted
+++ resolved
@@ -1,18 +1,9 @@
-<<<<<<< HEAD
+use crate::locale::Locale;
+use crate::output::Output;
+use crate::search::{SearchQueryV0, SearchQueryV2};
+use crate::types::{Params, Version, V0, V2};
 pub use reqwest::blocking::{Client as HttpClient, Response as HttpResponse};
 use url::{ParseError, Url};
-
-use crate::output::{Locale, Output};
-use crate::search::{SearchQueryV0, SearchQueryV2};
-use crate::types::{Params, Version, V0, V2};
-=======
-use crate::search::SearchParams;
-use crate::types::{ApiVersion, Params};
-use crate::Locale;
-use crate::Output;
-use reqwest::blocking::{Client, Response};
-use url::{ParseError, Url};
->>>>>>> 8b4a6f68
 
 /// The return type of all OffClient methods.
 pub type OffResult = Result<HttpResponse, Box<dyn std::error::Error>>;
@@ -28,15 +19,9 @@
     // The version marker.
     v: V,
     // The default locale to use when no locale is given in a method call.
-<<<<<<< HEAD
     locale: Locale,
     // The uderlying reqwest client.
     client: HttpClient,
-=======
-    pub(crate) locale: Locale,
-    // The underlying reqwest client. TODO: Make a ref ?
-    pub(crate) client: Client,
->>>>>>> 8b4a6f68
 }
 
 /// Generate common OFF Urls.
